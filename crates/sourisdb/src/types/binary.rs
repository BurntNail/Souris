--- conflicted
+++ resolved
@@ -117,77 +117,6 @@
         SJValue::Object(obj)
     }
 
-<<<<<<< HEAD
-=======
-    #[must_use]
-    pub fn rle(&self) -> Vec<u8> {
-        let mut output = vec![];
-
-        let mut bytes = self.0.clone();
-        bytes.reverse();
-
-        let mut current_count = 1;
-        let Some(mut current) = bytes.pop() else {
-            return output;
-        };
-
-        while let Some(byte) = bytes.pop() {
-            if current != byte {
-                output.push(current_count);
-                output.push(current);
-
-                current_count = 0;
-                current = byte;
-            }
-            current_count += 1;
-
-            if current_count == u8::MAX {
-                output.push(current_count);
-                output.push(current);
-
-                current_count = 0;
-            }
-        }
-        if current_count != 0 {
-            output.push(current_count);
-            output.push(current);
-        }
-
-        output
-    }
-
-    fn un_rle(len: usize, cursor: &mut Cursor<u8>) -> Result<Self, BinarySerError> {
-        //complicated version that's like 70% slower lol
-        /*        let mut alloc_size = 0;
-                let mut to_be_added = Vec::with_capacity(len);
-
-                for _ in 0..len {
-                    let [count, byte] = cursor.read_exact().copied().ok_or(BinarySerError::NotEnoughBytes)?;
-                    alloc_size += count as usize;
-                    to_be_added.push((count, byte));
-                }
-
-                let mut output = Vec::with_capacity(alloc_size);
-
-                for (count, byte) in to_be_added {
-                    (0..count).for_each(|_| output.push(byte));
-                }
-        */
-
-        let mut output = vec![];
-        for (count, byte) in cursor
-            .read(len * 2)
-            .ok_or(BinarySerError::NotEnoughBytes)?
-            .iter()
-            .copied()
-            .tuples()
-        {
-            (0..count).for_each(|_| output.push(byte));
-        }
-
-        Ok(Self(output))
-    }
->>>>>>> dfe44047
 
     #[must_use]
     pub fn ser(&self) -> (BinaryCompression, Vec<u8>) {
@@ -205,12 +134,12 @@
         };
         let lz = {
             let lz = lz(self.0.clone());
-            
+
             let mut out = Integer::usize(lz.len()).ser().1;
             out.extend(&lz);
             out
         };
-        
+
         if vanilla.len() <= rle.len() && vanilla.len() <= lz.len() {
             (BinaryCompression::Nothing, vanilla)
         } else if rle.len() <= lz.len() {
